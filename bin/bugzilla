#!/usr/bin/python
# bugzilla - a commandline frontend for the python bugzilla module
#
# Copyright (C) 2007,2008 Red Hat Inc.
# Author: Will Woods <wwoods@redhat.com>
# 
# This program is free software; you can redistribute it and/or modify it
# under the terms of the GNU General Public License as published by the
# Free Software Foundation; either version 2 of the License, or (at your
# option) any later version.  See http://www.gnu.org/copyleft/gpl.html for
# the full text of the license.

import bugzilla, optparse
import os, sys, glob, re
import logging
import getpass
<<<<<<< HEAD
=======
import bugzilla.util
>>>>>>> 7988a93a
import locale

version = '0.5'
default_bz = 'https://bugzilla.redhat.com/xmlrpc.cgi'

# Initial simple logging stuff
logging.basicConfig()
log = logging.getLogger("bugzilla")
if '--debug' in sys.argv:
    log.setLevel(logging.DEBUG)
elif '--verbose' in sys.argv:
    log.setLevel(logging.INFO)
        
cmdlist = ['info','query','new','modify','login']

def to_encoding(ustring):
    if isinstance(ustring, basestring):
        if isinstance(ustring, unicode):
            return ustring.encode(locale.getpreferredencoding(), 'replace')
        return ustring
    return u''

def setup_parser():
    u =   "usage: %prog [global options] COMMAND [options]"
    u +=  "\nCommands: %s" % ', '.join(cmdlist)
    p = optparse.OptionParser(usage=u)
    p.disable_interspersed_args()
    # General bugzilla connection options
    p.add_option('--bugzilla',default=default_bz,
            help="bugzilla XMLRPC URI. default: %s" % default_bz)
    p.add_option('--bztype',default='auto',
            help="Bugzilla type. Autodetected if not set. "
                 "Available types: %s" % " ".join(bugzilla.classlist))
    p.add_option('--user',
            help="username")
    p.add_option('--password',
            help="password")
    p.add_option('--cookiefile',
            help="cookie file to use for bugzilla authentication")
    p.add_option('--verbose',action='store_true',
            help="give more info about what's going on")
    p.add_option('--debug',action='store_true',
            help="output bunches of debugging info")
    return p

def setup_action_parser(action):
    p = optparse.OptionParser(usage="usage: %%prog %s [options]" % action)
    # TODO: product and version could default to current system
    # info (read from /etc/redhat-release?)
    if action == 'new':
        p.add_option('-p','--product',
                help="REQUIRED: product name (list with 'bugzilla info -p')")
        p.add_option('-v','--version',
                help="REQUIRED: product version")
        p.add_option('-c','--component',
                help="REQUIRED: component name (list with 'bugzilla info -c PRODUCT')")
        p.add_option('-l','--comment',
                help="REQUIRED: initial bug comment")
        p.add_option('-s','--summary',dest='short_desc',
                help="REQUIRED: bug summary")
        p.add_option('-o','--os',default='Linux',dest='op_sys',
                help="OPTIONAL: operating system (default: Linux)")
        p.add_option('-a','--arch',default='All',dest='rep_platform',
                help="OPTIONAL: arch this bug occurs on (default: All)")
        p.add_option('--severity',default='medium',dest='bug_severity',
                help="OPTIONAL: bug severity (default: medium)")
        p.add_option('--priority',default='medium',dest='priority',
                help="OPTIONAL: bug priority (default: medium)")
        p.add_option('-u','--url',dest='bug_file_loc',default='http://',
                help="OPTIONAL: URL for further bug info")
        p.add_option('--cc',
                help="OPTIONAL: add emails to initial CC list")

    elif action == 'query':
        # General bug metadata
        p.add_option('-b','--bug_id',
                help="specify individual bugs by IDs, separated with commas")
        p.add_option('-p','--product',
                help="product name, comma-separated (list with 'bugzilla info -p')")
        p.add_option('-v','--version',
                help="product version")
        p.add_option('-c','--component',
                help="component name(s), comma-separated (list with 'bugzilla info -c PRODUCT')")
        p.add_option('--components_file',
                help="list of component names from a file, one component per line (list with 'bugzilla info -c PRODUCT')")
        p.add_option('-l','--long_desc',
                help="search inside bug comments")
        p.add_option('-m','--target_milestone',
                help="search for a target milestone")
        p.add_option('-s','--short_desc',
                help="search bug summaries")
        p.add_option('-t','--bug_status',default="ALL",
                help="comma-separated list of bug statuses to accept [Default:all] [Available:NEW,ASSIGNED,NEEDINFO,ON_DEV,MODIFIED,POST,ON_QA,FAILS_QA,PASSES_QA,REOPENED,VERIFIED,RELEASE_PENDING,CLOSED]")
        p.add_option('-x','--severity',
                help="search severities, comma-separated")
        p.add_option('-z','--priority',
                help="search priorities, comma-separated")

        # Email
        p.add_option('-E','--emailtype',
                help="Email: specify searching option for emails, ie. substring,notsubstring,exact,... [Default: substring]",default="substring")
        p.add_option('-o','--cc',
                help="Email: search cc lists for given address")
        p.add_option('-r','--reporter',
                help="Email: search reporter email for given address")
        p.add_option('-a','--assigned_to',
                help="Email: search for bugs assigned to this address")
        p.add_option('-q','--qa_contact',
                help="Email: search for bugs which have QA Contact assigned to this address")

        # Strings
        p.add_option('-u','--url',
                help="search keywords field for given url")
        p.add_option('-U','--url_type',
                help="specify searching option for urls, ie. anywords,allwords,nowords")
        p.add_option('-k','--keywords',
                help="search keywords field for specified words")
        p.add_option('-K','--keywords_type',
                help="specify searching option for keywords, ie. anywords,allwords,nowords")
        p.add_option('-w','--status_whiteboard',
                help="search Status Whiteboard field for specified words")
        p.add_option('-W','--status_whiteboard_type',
                help="specify searching option for Status Whiteboard, ie. anywords,allwords,nowords")

        # Boolean Charts
        p.add_option('-B','--booleantype',
                help="specify searching option for booleans, ie. substring,notsubstring,exact,... [Default: substring]",default="substring")
        p.add_option('--boolean_query',
                help="Boolean:Create your own query. Format: BooleanName-Condition-Parameter &/| ... . ie, keywords-substring-Partner & keywords-notsubstring-OtherQA")
        p.add_option('--blocked',
                help="Boolean:search for bugs that block this bug ID")
        p.add_option('--dependson',
                help="Boolean:search for bugs that depend on this bug ID")
        p.add_option('--flag',
                help="Boolean:search for bugs that have certain flag states present")
        p.add_option('--qa_whiteboard',
                help="Boolean:search for bugs that have certain QA Whiteboard text present")
        p.add_option('--devel_whiteboard',
                help="Boolean:search for bugs that have certain Devel Whiteboard text present")
        p.add_option('--alias',
                help="Boolean:search for bugs that have the provided alias")
        p.add_option('--fixed_in',
                help="search Status Whiteboard field for specified words")

        # Precomposed queries
        p.add_option('--from-url',
                help="Use the query given by a query.cgi URL. (Use quotes!)")

    elif action == 'info':
        p.add_option('-p','--products',action='store_true',
                help='Get a list of products')
        p.add_option('-c','--components',metavar="PRODUCT",
                help='List the components in the given product')
        p.add_option('-o','--component_owners',metavar="PRODUCT",
                help='List components (and their owners)')
        p.add_option('-v','--versions',metavar="PRODUCT",
                help='List the versions for the given product')
    elif action == 'modify':
        p.set_usage("usage: %prog modify [options] BUGID BUGID ...")
        p.add_option('-l','--comment',
                help='Add a comment')
        # FIXME: check value for resolution
        p.add_option('-k','--close',metavar="RESOLUTION",
                help='Close with the given resolution')
        p.add_option('-p','--private',action='store_true',default='false',
                help='Mark as private')
        p.add_option('-s','--status',
                help='Change status of bug')
        p.add_option('--assignee',
                help='Assign bugzilla to assignee')
        p.add_option('-f','--flag', action='append',
                help='Update bugzilla flags with requested type, ie fedora-cvs?\
 (Use a new option for each flag)')
        p.add_option('--cc', action='append',
                help='Add an email to the cc list')
        # TODO: --keyword, --tag, --cc, ...

    if action in ['new','query']:
        # output modifiers
        p.add_option('-f','--full',action='store_const',dest='output',
                const='full',default='normal',help="output detailed bug info")
        p.add_option('-i','--ids',action='store_const',dest='output',
                const='ids',help="output only bug IDs")
        p.add_option('-e','--extra',action='store_const',dest='output',
                const='extra',help="output additional bug information (keywords, Whiteboards, etc.)")
        p.add_option('--oneline', action='store_const', dest='output',
                const='oneline',help="one line summary of the bug (useful for scripts)")
        p.add_option('--outputformat',
                help="Print output in the form given. You can use RPM-style "+
                "tags that match bug fields, e.g.: '%{bug_id}: %{short_desc}'")
    return p

def generate_man_page():
    try:
        from logilab.common.optik_ext import ManHelpFormatter
        import datetime
    except ImportError:
        return
    today = datetime.date.today()
    datestr = today.strftime("%B %d, %Y")
    manpage = \
'''.TH bugzilla 1  "%s" "version %s" "User Commands"
.SH NAME
bugzilla \- command-line interface to Bugzilla over XML-RPC
.SH SYNOPSIS
.B bugzilla
[\\fIoptions\\fR] [\\fIcommand\\fR] [\\fIcommand-options\\fR]
.SH DESCRIPTION
.PP
.BR bugzilla
is a command-line utility that allows access to the XML-RPC interface provided
by Bugzilla.
.PP
\\fIcommand\\fP is one of:
.br
.I \\fR * login - log into the given bugzilla instance
.br
.I \\fR * new - create a new bug
.br
.I \\fR * query - search for bugs matching given criteria
.br
.I \\fR * modify - modify existing bugs
.br
.I \\fR * info - get info about the given bugzilla instance
''' % (datestr,version)
    manformatter = ManHelpFormatter()
    parser = setup_parser()
    parser.formatter = manformatter
    opt_section = parser.format_option_help()
    manpage += opt_section.replace("OPTIONS","GLOBAL OPTIONS")
    for action in cmdlist:
        action_parser = setup_action_parser(action)
        action_parser.formatter = manformatter
        opt_section = action_parser.format_option_help()
        manpage += opt_section.replace("OPTIONS",
                                       '\[oq]%s\[cq] OPTIONS' % action.upper())
    manpage += \
'''.SH EXAMPLES
.TP
bugzilla query --bug_id 62037
.SH EXIT STATUS
.BR bugzilla
returns 1 if login fails or it is interrupted, and 0 otherwise.
.SH NOTES
Not everything that's exposed in the Web UI is exposed by XML-RPC, and not
everything that's exposed by XML-RPC is used by
.BR bugzilla .
.SH BUGS
Bugs? In a sub-1.0 release? Preposterous.
.SH AUTHOR
Will Woods <wwoods@redhat.com>'''
    print manpage

def main():
    # Set up parser for global args
    parser = setup_parser()
    # Parse the commandline, woo
    (global_opt,args) = parser.parse_args()
    # Get our action from these args
    if len(args) and args[0] in cmdlist:
        action = args.pop(0)
    else:
        parser.error("command must be one of: %s" % ','.join(cmdlist))
    # Parse action-specific args
    action_parser = setup_action_parser(action)
    (opt, args) = action_parser.parse_args(args)

    # Connect to bugzilla
    log.info('Connecting to %s',global_opt.bugzilla)

    if global_opt.bztype == 'auto':
        bzclass = bugzilla.Bugzilla 
        log.info('Autodetecting Bugzilla type')
    elif global_opt.bztype in bugzilla.classlist:
        log.info('Using Bugzilla class %s' % global_opt.bztype)
        bzclass = getattr(bugzilla,global_opt.bztype)
    else:
        parser.error("bztype must be one of: %s" % str(bugzilla.classlist))
    bz=bzclass(url=global_opt.bugzilla)

    # Handle 'login' action
    if action == 'login':
        if not global_opt.user:
            sys.stdout.write('Username: ')
            user = sys.stdin.readline()
            global_opt.user = user.strip()
        if not global_opt.password:
            global_opt.password = getpass.getpass()
        sys.stdout.write('Logging in... ')
        # XXX NOTE: This will return success if you have a valid login cookie,
        # even if you give a bad username and password. WEIRD.
        if bz.login(global_opt.user,global_opt.password):
            print 'Authorization cookie received.'
            sys.exit(0)
        else:
            print 'failed.'
            sys.exit(1)

    # Set up authentication
    if global_opt.user:
        if not global_opt.password:
            global_opt.password = getpass.getpass()
        log.info('Using username/password for authentication')
        bz.login(global_opt.user,global_opt.password)
    else:
        if global_opt.cookiefile:
            bz.cookiefile = global_opt.cookiefile
        cookiefile = bz.cookiefile
        if os.path.exists(cookiefile):
            log.info('Using cookies in %s for authentication', cookiefile)
        else:
            # FIXME check to see if .bugzillarc is in use
            log.info('No authentication info provided.')
    
    # And now we actually execute the given command
    buglist = list() # save the results of query/new/modify here
    if action == 'info':
        if opt.products:
            for k in sorted(bz.products):
                print k

        if opt.components:
            for c in sorted(bz.getcomponents(opt.components)):
                print c

        if opt.component_owners:
            component_details = bz.getcomponentsdetails(opt.component_owners)
            for c in sorted(component_details):
                print "%s: %s" % (c, component_details[c]['initialowner'])

        if opt.versions:
            for p in bz.querydata['product']:
                if p['name'] == opt.versions:
                    for v in p['versions']:
                        print v

    elif action == 'query':
        # Construct the query from the list of queryable options
        q = dict()
        # Parse preconstructed queries.
        u = getattr(opt,'from_url',None)
        if u:
            q = bugzilla.util.url_to_query(u)
        # TODO: flags to save queries, list/perform saved queries
        # TODO: use the given scheme/host for the bugzilla URL
        email_count = 1
        chart_id = 0
        for a in ['product','component','components_file','version','long_desc','bug_id',
                  'short_desc','cc','assigned_to','reporter','qa_contact','bug_status',
                  'blocked','dependson','keywords','keywords_type','url','url_type','status_whiteboard',
                  'status_whiteboard_type','fixed_in','fixed_in_type','flag','alias','qa_whiteboard',
                  'devel_whiteboard','boolean_query','severity','priority','target_milestone']:
            if hasattr(opt,a):
                i = getattr(opt,a)
                if i:
                    if a == 'bug_status': # list args
                        # FIXME: statuses can differ between bugzilla instances..
                        if i == 'ALL':
                            # leaving this out should return bugs of any status
                            pass
                        elif i == 'DEV':
                            # Alias for all development bug statuses
                            q[a] = 'NEW,ASSIGNED,NEEDINFO,ON_DEV,MODIFIED,POST,REOPENED'.split(',')
                        elif i == 'QE':
                            # Alias for all QE relevant bug statuses
                            q[a] = 'ASSIGNED,ON_QA,FAILS_QA,PASSES_QA'.split(',')
                        elif i == 'EOL':
                            # Alias for EndOfLife bug statuses
                            q[a] = 'VERIFIED,RELEASE_PENDING,CLOSED'.split(',')
                        else:
                            q[a] = i.split(',')
                    elif a in ['cc','assigned_to','reporter','qa_contact']:
                        # Emails
                        # ex.: {'email1':'foo@bar.com','emailcc1':True}
                        q['email%i' % email_count] = i
                        q['email%s%i' % (a,email_count)] = True
                        q['emailtype%i' % email_count] = opt.emailtype
                        email_count += 1
                    elif a == 'components_file': 
                        # Components slurped in from file (one component per line)
                        # This can be made more robust
                        arr = []
                        f = open (i, 'r')
                        for line in f.readlines():
                            line = line.rstrip("\n")
                            arr.append(line)
                        q['component'] = ",".join(arr)
                    elif a in ['keywords','keywords_type','url','url_type','status_whiteboard',
                            'status_whiteboard_type','severity','priority']: 
                        if a == 'url':
                            q['bug_file_loc'] = i
                        elif a == 'url_type':
                            q['bug_file_loc_type'] = i
                        else:
                            q['%s' % a] = i
                    elif a in ['fixed_in','blocked','dependson','flag','qa_whiteboard','devel_whiteboard','alias']: 
                        # Boolean Charts
                        if a == 'flag':
                        # Flags have strange parameter name
                            q['field%i-0-0' % chart_id] = 'flagtypes.name'
                        elif a == 'devel_whiteboard':
                            q['field%i-0-0' % chart_id] = 'cf_devel_whiteboard'
                        else:
                            q['field%i-0-0' % chart_id] = a
                        q['value%i-0-0' % chart_id] = i
                        q['type%i-0-0' % chart_id]  = opt.booleantype
                        chart_id += 1
                    elif a == 'boolean_query': 
                        # Custom Boolean Chart query
                        # Format: BooleanName-Condition-Parameter &/| BooleanName-Condition-Parameter &/| ...
                        # ie, keywords-substring-Partner | keywords-notsubstring-PartnerVerified & keywords-notsubstring-OtherQA 
                        chart_id = 0
                        and_count = 0
                        or_count = 0
                        # Manually specified boolean query
                        x = i.split(' ')
                        for par in x :
                            if par.find('&') != -1:
                                and_count += 1
                            elif par.find('|') != -1:
                                or_count += 1
                            elif par.find('-') != -1:
                                args = par.split('-')
                                q['field%i-%i-%i' % (chart_id,and_count,or_count)] = args[0]
                                q['type%i-%i-%i' % (chart_id,and_count,or_count)]  = args[1]
                                q['value%i-%i-%i' % (chart_id,and_count,or_count)] = args[2]
                            else:
                                parser.error('Malformed boolean query: %s' % i)
                    else:
                        q[a] = i
        log.debug("bz.query: %s", q)
        buglist = bz.query(q)

    elif action == 'new':
        data = dict()
        required=['product','component','version','short_desc','comment',
             'rep_platform','bug_severity','op_sys','bug_file_loc','priority']
        optional=['cc']
        for a in required + optional:
            i = getattr(opt,a)
            if i:
                data[a] = i
        for k in required:
            if k not in data:
                parser.error('Missing required argument: %s' % k)
        log.debug("bz.createbug(%s)", data)
        b = bz.createbug(**data)
        b.refresh()
        buglist = [b]
        
    elif action == 'modify':
        bugid_list = []
        for a in args:
            if ',' in a:
                for b in a.split(','):
                    bugid_list.append(b)
            else:
                bugid_list.append(a)
        # Surely there's a simpler way to do that..
        # bail out if no bugs were given
        if not bugid_list:
            parser.error('No bug IDs given (maybe you forgot an argument somewhere?)')
        # Iterate over a list of Bug objects
        # FIXME: this should totally use some multicall magic
        buglist = bz.getbugssimple(bugid_list)
        for id,bug in zip(bugid_list,buglist):
            if not bug: 
                log.error("  failed to load bug %s" % id)
                continue
            log.debug("modifying bug %s" % bug.bug_id)
            if opt.status:
                log.debug("  set status: %s" % opt.status)
                bug.setstatus(opt.status, opt.comment, private=opt.private)
            elif opt.close:
                log.debug("  close %s" % opt.close)
                bug.close(opt.close,comment=opt.comment,isprivate=opt.private)
            elif opt.assignee:
                log.debug("  assignee %s" % opt.assignee)
                bug.setassignee(assigned_to=opt.assignee,comment=opt.comment)
            elif opt.flag:
                log.debug("  flag %s" % opt.flag)
                flags=dict()
                for f in opt.flag:
                    (flagname,status) = (f[:-1],f[-1])
                    flags[flagname]=status
                bug.updateflags(flags)
            elif opt.cc:
                ccs=[]
                for c in opt.cc:
                    log.debug("  cc'ing %s" % opt.cc)
                    ccs.append(c)
                bug.addcc(ccs, comment=opt.comment)
            #this has to be last and signifies a stand-alone comment
            elif opt.comment:
                log.debug("  add comment: %s" % opt.comment)
                bug.addcomment(opt.comment, opt.private)
    else:
        print "Sorry - '%s' not implemented yet." % action

    # If we're doing new/query/modify, output our results
    if action in ['new','query']:
        if opt.outputformat:
            format_field_re = re.compile("%{[a-z0-9_]+}")
            def bug_field(matchobj):
                fieldname = matchobj.group()[2:-1]
                return str(getattr(b,fieldname))
            for b in buglist:
                print format_field_re.sub(bug_field,opt.outputformat)
        elif opt.output == 'ids':
            for b in buglist:
                print b.bug_id
        elif opt.output == 'full':
            fullbuglist = bz.getbugs([b.bug_id for b in buglist])
            for b in fullbuglist:
                print to_encoding(u'#%s %s - %s - %s' %
                        (b.bug_id, b.bug_status, b.assigned_to, b.short_desc))
                if b.cc: print "CC: %s" % " ".join(b.cc)
                if b.blocked: print "Blocked: %s" % " ".join([str(i) for i in b.blocked])
                if b.dependson: print "Depends: %s" % " ".join([str(i) for i in b.dependson])
                for c in b.longdescs:
                    if 'email' in c:
                        email = c['email']
                    elif 'safe_email' in c:
                        email = c['safe_email']
                    else:
                        email = 'Unknown'
                    print to_encoding(u"* %s - %s (%s):\n%s\n" % (c['time'],
                        c['author'], email, c['body']))
        elif opt.output == 'normal':
            for b in buglist:
                print to_encoding(u'#%s %s - %s - %s' %
                        (b.bug_id, b.bug_status, b.assigned_to, b.short_desc))

        elif opt.output == 'extra':
            print "Grabbing 'extra' bug information. This could take a moment."
            fullbuglist = bz.getbugs([b.bug_id for b in buglist])
            for b in fullbuglist:
                print to_encoding(u'#%s %s - %s - %s' %
                        (b.bug_id, b.bug_status, b.assigned_to, b.short_desc))
                if hasattr(b, 'keywords') and b.keywords:
                    print to_encoding(u" +Keywords: %s" % b.keywords)
                if hasattr(b, 'qa_whiteboard') and b.qa_whiteboard:
                    print to_encoding(u" +QA Whiteboard: %s" % b.qa_whiteboard)
                if hasattr(b, 'status_whiteboard') and b.status_whiteboard:
                    print to_encoding(u" +Status Whiteboard: %s" %
                            b.status_whiteboard)
                if hasattr(b, 'devel_whiteboard') and b.devel_whiteboard:
                    print to_encoding(u" +Devel Whiteboard: %s" %
                            b.devel_whiteboard)
            print "\nBugs listed: ",len(buglist)
        elif opt.output == 'oneline':
            fullbuglist = bz.getbugs([b.bug_id for b in buglist])
            for b in fullbuglist:
                flags=''
                cve=''
                #grab all the flags that are set
                for i in b.flag_types:
                    for s in i['flags']:
                        if s['status']: flags += i['name'] + ":" + str(s['status']) + " "
                #grab CVEs by searching the keywords and grabbing that bugzilla
                if b.keywords.find("Security") != -1:
                    for bl in b.blocked:
                        cvebug = bz.getbug(bl)
                        for cb in cvebug.alias:
                            if cb.find("CVE") != -1:
                                cve += cb + " "
                print to_encoding(u"#%s %8s %22s %s\t[%s] %s %s" %
                        (b.bug_id, b.bug_status, b.assigned_to, b.component,
                            b.target_milestone, flags, cve))
        else:
            parser.error("opt.output was set to something weird.")

if __name__ == '__main__':
    try:
        if '--generate-man' in sys.argv:
            generate_man_page()
        else:
            main()
    except KeyboardInterrupt:
        print "\ninterrupted."
        sys.exit(1)<|MERGE_RESOLUTION|>--- conflicted
+++ resolved
@@ -14,10 +14,7 @@
 import os, sys, glob, re
 import logging
 import getpass
-<<<<<<< HEAD
-=======
 import bugzilla.util
->>>>>>> 7988a93a
 import locale
 
 version = '0.5'
